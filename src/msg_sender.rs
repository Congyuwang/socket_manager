--- conflicted
+++ resolved
@@ -1,4 +1,3 @@
-<<<<<<< HEAD
 use async_ringbuf::halves::{AsyncCons, AsyncProd};
 use async_ringbuf::producer::AsyncProducer;
 use async_ringbuf::traits::{AsyncObserver, Observer, Producer, Split};
@@ -6,13 +5,6 @@
 use std::sync::Arc;
 use std::task::Poll::{Pending, Ready};
 use std::task::{Poll, Waker};
-=======
-use async_ringbuf::ring_buffer::AsyncRbWrite;
-use async_ringbuf::{AsyncHeapConsumer, AsyncHeapProducer, AsyncHeapRb};
-use std::future::poll_fn;
-use std::task::Poll::{self, Pending, Ready};
-use std::task::Waker;
->>>>>>> 8059bb15
 use tokio::runtime::Handle;
 use tokio::sync::mpsc::{unbounded_channel, UnboundedReceiver, UnboundedSender};
 
@@ -97,7 +89,6 @@
         // unfinished, enter into future
         self.handle.clone().block_on(async {
             loop {
-<<<<<<< HEAD
                 self.ring_buf.wait_vacant(1).await;
                 // check if closed
                 if self.ring_buf.is_closed() {
@@ -106,28 +97,11 @@
                         "connection closed",
                     ));
                 }
-=======
->>>>>>> 8059bb15
                 if let BurstWriteState::Finished =
                     burst_write(&mut offset, &mut self.ring_buf, bytes)
                 {
                     return Ok(());
                 }
-                poll_fn(|cx| {
-                    unsafe { self.ring_buf.as_base().rb().register_head_waker(cx.waker()) };
-                    if self.ring_buf.is_closed() {
-                        Ready(Err(std::io::Error::new(
-                            std::io::ErrorKind::Other,
-                            "connection closed",
-                        )))
-                    } else if self.ring_buf.is_full() {
-                        Pending::<std::io::Result<()>>
-                    } else {
-                        // continue to loop until pending
-                        Ready(Ok(()))
-                    }
-                })
-                .await?;
             }
         })
     }
@@ -176,11 +150,7 @@
                 break Ready(Ok(offset));
             }
             // offset = 0, prepare to wait
-<<<<<<< HEAD
             self.ring_buf.register_read_waker(&waker);
-=======
-            unsafe { self.ring_buf.as_base().rb().register_head_waker(&waker) };
->>>>>>> 8059bb15
             // check the pending state ensues.
             if self.ring_buf.is_closed() {
                 break Ready(Err(std::io::Error::new(
